--- conflicted
+++ resolved
@@ -476,13 +476,9 @@
             logger = SummaryWriter(tempdir)
 
         # prepare data
-<<<<<<< HEAD
         dataloader = self.downstream.get_dataloader(split)
-=======
-        dataloader = self.downstream.model.get_dataloader(split)
         evaluate_ratio = float(self.config["runner"].get("evaluate_ratio", 1))
         evaluate_steps = round(len(dataloader) * evaluate_ratio)
->>>>>>> 6c0e6a2b
 
         batch_ids = []
         records = defaultdict(list)
