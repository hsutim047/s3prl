--- conflicted
+++ resolved
@@ -38,11 +38,7 @@
 
   corpus:                                 
     name: 'libriphone'                   # Specify corpus
-<<<<<<< HEAD
     path: '/LibriSpeech_grt'          # Path to raw LibriSpeech dataset
-=======
-    path: '/livingrooms/leo1994122701/LibriSpeech'          # Path to raw LibriSpeech dataset
->>>>>>> 453c0d0f
     lexicon:
       # - downstream/ctc/lexicon/librispeech-lexicon.txt
       - downstream/ctc/lexicon/librispeech-lexicon-200k-g2p.txt
@@ -137,11 +133,7 @@
       - test
 
   datarc:
-<<<<<<< HEAD
     file_path: /VoxCeleb1
-=======
-    file_path: /livingrooms/leo1994122701/VoxCeleb1
->>>>>>> 453c0d0f
     meta_data: ./downstream/voxceleb1/veri_test_class.txt
     num_workers: 12
     train_batch_size: 1
@@ -204,11 +196,7 @@
     num_workers: 12
     train_batch_size: 1
     eval_batch_size: 1
-<<<<<<< HEAD
     libri_root: '/LibriSpeech_grt'
-=======
-    libri_root: '/livingrooms/leo1994122701/LibriSpeech'
->>>>>>> 453c0d0f
     bucket_file: 'data/librispeech/len_for_bucket'
 
     zero_infinity: True
@@ -257,11 +245,7 @@
 
   corpus:                                 
     name: 'snips'                   # Specify corpus
-<<<<<<< HEAD
     path: '/SpeechNet/datasets/SNIPS'          # Path to raw LibriSpeech dataset
-=======
-    path: '/groups/public/benchmark_datasets/SNIPS'          # Path to raw LibriSpeech dataset
->>>>>>> 453c0d0f
 
     train: ['train']                # Name of data splits to be used as training set
     valid: ['valid']                    # Name of data splits to be used as validation set
@@ -325,11 +309,7 @@
   text:
     mode: 'character-slot'                       # 'character'/'word'/'subword'
     vocab_file: 'downstream/ctc/vocab/character.txt'
-<<<<<<< HEAD
     slots_file: '/SpeechNet/datasets/SNIPS/slots.txt'
-=======
-    slots_file: '/groups/public/benchmark_datasets/SNIPS/slots.txt'
->>>>>>> 453c0d0f
   
   model:
     project_dim: 1024
@@ -375,11 +355,7 @@
     vad_config:
       min_sec: 32000
     
-<<<<<<< HEAD
     file_path: /VoxCeleb1
-=======
-    file_path: /livingrooms/leo1994122701/VoxCeleb1
->>>>>>> 453c0d0f
     train_meta_data: ./downstream/sv_voxceleb1/dev_meta_data/dev_speaker_ids.txt
     dev_meta_data: ./downstream/sv_voxceleb1/dev_meta_data/dev_meta_data.txt
     test_meta_data: ./downstream/sv_voxceleb1/voxceleb1_test_v2.txt
